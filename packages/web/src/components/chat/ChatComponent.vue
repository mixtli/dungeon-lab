--- conflicted
+++ resolved
@@ -257,25 +257,6 @@
 function sendMessage() {
   if (!messageInput.value.trim() || !activeChatContext.value) return;
   
-<<<<<<< HEAD
-  // Check for roll commands (both /roll and /r shorthand)
-  if (messageInput.value.startsWith('/roll ')) {
-    const formula = messageInput.value.slice(6).trim();
-    handleRollCommand(formula);
-    messageInput.value = '';
-    return;
-  }
-  
-  // Support /r shorthand for roll commands
-  if (messageInput.value.startsWith('/r ')) {
-    const formula = messageInput.value.slice(3).trim();
-    handleRollCommand(formula);
-    messageInput.value = '';
-    return;
-  }
-=======
->>>>>>> 6645e6cf
-
   let recipientId: string | undefined;
   
   // Determine recipient based on active chat context
